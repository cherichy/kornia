on:
  workflow_call:
    inputs:
      python-version:
        required: false
        type: string
        default: '["3.10"]'
      backend:
        required: false
        type: string
        default: '["torch"]'
      backend-version:
        required: false
        type: string
        default: '["2.0.1"]'
      os:
        required: false
        type: string
        default: ubuntu-latest
      fail-fast:
        required: false
        type: boolean
        default: false

jobs:
  tests-typing:
    name: python-${{ matrix.python-version }}, ${{ matrix.backend }}-${{ matrix.backend-version }}
    runs-on: ${{ inputs.os }}
    strategy:
      fail-fast: ${{ inputs.fail-fast }}
      matrix:
        python-version: ${{ fromJSON(inputs.python-version) }}
        backend: ${{ fromJSON(inputs.backend) }}
        backend-version: ${{ fromJSON(inputs.backend-version) }}
        exclude:
          - backend: 'torch'
            backend-version: '1.9.1'
            python-version: '3.10'
          - backend: 'torch'
            backend-version: '1.10.2'
            python-version: '3.10'

    steps:
    - name: Checkout kornia
      uses: actions/checkout@v3

    - name: Setting environment on ${{ inputs.os }} with python ${{ matrix.python-version }} and ${{ matrix.backend }} ${{ matrix.backend-version }}
      uses: ./.github/actions/env
      with:
        python-version: ${{ matrix.python-version }}
        backend: ${{ matrix.backend }}
        backend-version: ${{ matrix.backend-version }}

    - name: Run typing tests
      shell: bash -l {0}
<<<<<<< HEAD
      run: mypy kornia/
=======
      run: mypy --cobertura-xml-report ./

    # - if: always()
    #   name: Upload typing coverage
    #   uses: codecov/codecov-action@v3
    #   with:
    #     file: cobertura.xml
    #     token: ${{ secrets.CODECOV_TOKEN }} # to not depend on build via GH API
    #     flags: typing,${{ inputs.os }}_py-${{ matrix.python-version }}_pt-${{ matrix.pytorch-version }}_${{ inputs.pytorch-dtype }}
    #     name: cpu-coverage-types
>>>>>>> dcc19f6c
<|MERGE_RESOLUTION|>--- conflicted
+++ resolved
@@ -53,10 +53,7 @@
 
     - name: Run typing tests
       shell: bash -l {0}
-<<<<<<< HEAD
       run: mypy kornia/
-=======
-      run: mypy --cobertura-xml-report ./
 
     # - if: always()
     #   name: Upload typing coverage
@@ -65,5 +62,4 @@
     #     file: cobertura.xml
     #     token: ${{ secrets.CODECOV_TOKEN }} # to not depend on build via GH API
     #     flags: typing,${{ inputs.os }}_py-${{ matrix.python-version }}_pt-${{ matrix.pytorch-version }}_${{ inputs.pytorch-dtype }}
-    #     name: cpu-coverage-types
->>>>>>> dcc19f6c
+    #     name: cpu-coverage-types